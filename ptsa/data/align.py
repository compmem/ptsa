--- conflicted
+++ resolved
@@ -92,14 +92,8 @@
         i = None
     return i
 
-<<<<<<< HEAD
-def align_pyepl(wrappedfile, eeglog, events, annot_id='S255', 
-                window=100, thresh_ms=10,
-                event_time_id='event_time'):
-=======
 def times_to_offsets_old(eeg_times, eeg_offsets, beh_times,
                          samplerate, window=100, thresh_ms=10):
->>>>>>> 9f8f962b
     """
     Fit a line to the eeg times to offsets conversion and then apply
     it to the provided behavioral event times.
@@ -109,10 +103,7 @@
     
     # pick beginning and end (needle in haystack)
     s_ind = None
-<<<<<<< HEAD
-=======
     e_ind = None
->>>>>>> 9f8f962b
     for i in xrange(len(annot_ms)-window):
         s_ind = find_needle_in_haystack(np.diff(annot_ms[i:i+window]),
                                         np.diff(pulse_ms),thresh_ms)
