#emacs: -*- mode: python; py-indent-offset: 4; indent-tabs-mode: nil -*-
#ex: set sts=4 ts=4 sw=4 et:
### ### ### ### ### ### ### ### ### ### ### ### ### ### ### ### ### ### ### ##
#
#   See the COPYING file distributed along with the PTSA package for the
#   copyright and license terms.
#
### ### ### ### ### ### ### ### ### ### ### ### ### ### ### ### ### ### ### ##

# global imports
import numpy as np

from timeseries import TimeSeries,Dim
from basewrapper import BaseWrapper

#import pdb

class Events(np.recarray):
    """
    A recarray with the events to be analyzed. Includes convenience
    functions to add and remove fields and a function to get a
    TimeSeries instance with the data linked to each event.
    """

    # def __new__(subtype, shape, dtype=None, buf=None, offset=0, strides=None,
    #             formats=None, names=None, titles=None,
    #             byteorder=None, aligned=False):
    
    # def __new__(*args,**kwargs):
    #     return np.recarray.__new__(*args,**kwargs)

    def __new__(subtype, data):
        return data.view(subtype)
        
    def remove_fields(self,*fields_to_remove):
        """
        Return a new instance of the recarray with specified fields
        removed.

        Parameters
        ----------
        *fields_to_remove : {list of strings}

        Returns
        -------
        New Events instance without the specified fields.
        """
        # sequence of arrays and names
        arrays = []
        names = []

        # loop over fields, keeping if not matching fieldName
        for field in self.dtype.names:
            # don't add the field if in fields_to_remove list
            #if sum(map(lambda x: x==field,fields_to_remove)) == 0:
            if not field in fields_to_remove:
                # append the data
                arrays.append(self[field])
                names.append(field)

        # return the new Events
        if len(arrays) == 0:
            arrays.append([])
        return np.rec.fromarrays(arrays,names=','.join(names)).view(self.__class__)
        
    def add_fields(self,**fields):
        """
        Add fields from the keyword args provided and return a new
        instance.

        Parameters
        ----------
        **fields_to_add : {dictionary}
            Names in the dictionary correspond to new field names and
            the values specify their content. To add an empty field,
            pass a dtype as the value.

        Returns
        -------
        New Events instance with the specified new fields.
        
        Examples
        --------
        events.add_fields(name1=array1, name2=dtype('i4'))
        
        """

        # list of current dtypes to which new dtypes will be added:
        # new_dtype = [(name,self[name].dtype) for name in self.dtype.names]
        
        # sequence of arrays and names from starting recarray
        #arrays = map(lambda x: self[x], self.dtype.names)
        arrays = [self[x] for x in self.dtype.names]
        names = ','.join(self.dtype.names)
        
        # loop over the kwargs of field
        for name,data in fields.iteritems():
            # see if already there, error if so
            if self.dtype.fields.has_key(name):
                # already exists
                raise ValueError('Field "'+name+'" already exists.')
            
            # append the array and name
            if(isinstance(data,np.dtype)|
               isinstance(data,type)|isinstance(data,str)):
                # add empty array the length of the data
                arrays.append(np.empty(len(self),data))
            else:
                # add the data as an array
                arrays.append(data)

            # add the name
            if len(names)>0:
                # append ,
                names = names+','
            # append the name
            names = names+name
        # return the new Events
        return np.rec.fromarrays(arrays,names=names).view(self.__class__)

    def get_data(self,channels,start_time,end_time,buffer_time=0.0,
                 resampled_rate=None,
                 filt_freq=None,filt_type='stop',filt_order=4,
                 keep_buffer=False,esrc='esrc',eoffset='eoffset',
                 loop_axis=None,num_mp_procs=0):
        """
        Return the requested range of data for each event by using the
        proper data retrieval mechanism for each event.

        Parameters
        ----------
        channels: {list,int,None}
            Channels from which to load data.
        start_time: {float}
            Start of epoch to retrieve (in time-unit of the data).
        end_time: {float}
            End of epoch to retrieve (in time-unit of the data).
        buffer_time: {float},optional
            Extra buffer to add on either side of the event in order
            to avoid edge effects when filtering (in time unit of the
            data).
        resampled_rate: {float},optional
            New samplerate to resample the data to after loading.
        filt_freq: {array_like},optional
            The range of frequencies to filter (depends on the filter
            type.)
        filt_type = {scipy.signal.band_dict.keys()},optional
            Filter type.
        filt_order = {int},optional
            The order of the filter.
        keep_buffer: {boolean},optional
            Whether to keep the buffer when returning the data.
        esrc : {string},optional
            Name for the field containing the source for the time
            series data corresponding to the event.
        eoffset: {string},optional
            Name for the field containing the offset (in seconds) for
            the event within the specified source.
        
        Returns
        -------
        A TimeSeries instance with dimensions (channels,events,time).
        """
        
        # check for necessary fields
        if not (esrc in self.dtype.names and
                eoffset in self.dtype.names):
            raise ValueError(esrc+' and '+eoffset+' must be valid fieldnames '+
                             'specifying source and offset for the data.')
        
	# get ready to load dat
	eventdata = []
        events = []
        
        # speed up by getting unique event sources first
        usources = np.unique(self[esrc])

        # loop over unique sources
        eventdata = None
        for s,src in enumerate(usources):
            # get the eventOffsets from that source
            ind = np.atleast_1d(self[esrc]==src)
            
            if len(ind) == 1:
                event_offsets=self[eoffset]
                events.append(self)
            else:
                event_offsets = self[ind][eoffset]
                events.append(self[ind])

            #print "Loading %d events from %s" % (ind.sum(),src)
            # get the timeseries for those events
            newdat = src.get_event_data(channels,
                                        event_offsets,
                                        start_time,
                                        end_time,
                                        buffer_time,
                                        resampled_rate,
                                        filt_freq,
                                        filt_type,
                                        filt_order,
<<<<<<< HEAD
                                        keep_buffer)

            # The below does not work if events include
            # containers. In this case the check in Dim whether the
            # dimension levels are unique fails.  replace the event
            # offset dimension with an events dimension:
            newdat.dims[1] = Dim(self[ind],'events')
=======
                                        keep_buffer,
                                        loop_axis,
                                        num_mp_procs)
>>>>>>> 9f8f962b
            if eventdata is None:
                eventdata = newdat
            else:
                eventdata = eventdata.extend(newdat,axis=1)
<<<<<<< HEAD
=======
            
        # concatenate (must eventually check that dims match)
        tdim = eventdata['time']
        cdim = eventdata['channels']
        srate = eventdata.samplerate
        events = np.concatenate(events).view(self.__class__)
        eventdata = TimeSeries(eventdata,
                               'time', srate,
                               dims=[cdim,Dim(events,'events'),tdim])
        
>>>>>>> 9f8f962b
        return eventdata

    
<|MERGE_RESOLUTION|>--- conflicted
+++ resolved
@@ -199,26 +199,13 @@
                                         filt_freq,
                                         filt_type,
                                         filt_order,
-<<<<<<< HEAD
-                                        keep_buffer)
-
-            # The below does not work if events include
-            # containers. In this case the check in Dim whether the
-            # dimension levels are unique fails.  replace the event
-            # offset dimension with an events dimension:
-            newdat.dims[1] = Dim(self[ind],'events')
-=======
                                         keep_buffer,
                                         loop_axis,
                                         num_mp_procs)
->>>>>>> 9f8f962b
             if eventdata is None:
                 eventdata = newdat
             else:
                 eventdata = eventdata.extend(newdat,axis=1)
-<<<<<<< HEAD
-=======
-            
         # concatenate (must eventually check that dims match)
         tdim = eventdata['time']
         cdim = eventdata['channels']
@@ -228,7 +215,6 @@
                                'time', srate,
                                dims=[cdim,Dim(events,'events'),tdim])
         
->>>>>>> 9f8f962b
         return eventdata
 
     
